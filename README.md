# A simple implementation of CARMI

<<<<<<< HEAD
This is the framework of our cache-aware RMI (**CARMI**): **An Optimization-based Index Construction Strategy for Learned Index**.
=======
This is a simple implementation of our paper: **CARMI: A Cache-Aware Learned Index with a Cost-based Construction Algorithm**.
>>>>>>> add44b0d

## Building

If you want to run the program, do the following

```
cd ./learned_index
cmake .
make
./learned_index
```

## Instructions

**Method of constructing an index:**

1. **Automatic construction(CARMI)**: prepare the initial dataset, training datasets (historical access and insertion queries), and then create a CARMI object, and the algorithm will automatically build the index. Then you can perform *Find*, *Insert*, *Delete*, *Update*, *Range Scan* operations.
2. **Constructing the fixed structure in RMI and ALEX**: we have implemented the function of constructing indexes **similar (not exactly the same)** to RMI and ALEX during initialize the CARMI.

## File structure of CARMI

We divided the source code into four parts: construct, dataManager, func, nodes and some shared files. The discription of each file is introduced below.

- **src**
  - baseNode.h  *( the union structure of all nodes )*
  - carmi.h  *( the CARMI class )*
  - **construct**  *( files used to construct the index )*
    - construction.h *( the main function of our algorithm )*
    - choose_root.h *( choose the optimal root node from four root nodes )*
    - construct_root.h *( use the optimal root node to construct child nodes )*
    - dp.h *( the main dynamic programming algorithm )*
    - dp_inner.h *( use DP to construct inner node )*
    - dp_leaf.h *( use DP to construct leaf node )*
    - greedy.h *( the greedy node selection algorithm )*
    - node_cost_struct.h *( the structure of NodeCost )*
    - params_struct.h *( the structure of ParamStruct )*
    - root_struct.h *( the structure of RootStruct )*
    - store_node.h *( use the optimal setting to construct a new node )*
    - update_leaf.h *( connect leaf nodes for range scan )*
  - **dataManager**  *( manage the two main arrays )*
    - child_array.h 
    - datapoint.h
    - empty_block.h
  - **nodes**   *( all nodes we have implemented )*
    - **rootNode**
      - lr_type.h
      - plr_type.h
      - his_type.h
      - bin_type.h
      - **trainModel** *( models used to train the root nodes )*
        - linear_regression.h
        - piecewiseLR.h
        - histogram.h
        - binary_search_model.h
    - **innerNode**
      - lr.h
      - plr.h
      - his.h
      - bin.h
    - **leafNode**
      - array.h
      - ga.h
      - ycsb_leaf.h
  - **func**  *( public functions )*
    - find_function.h
    - inesrt_function.h
    - delete_function.h
    - update_function.h
    - rangescan_function.h
    - calculate_space.h
    - print_structure.h

## Dependencies

This code is based on C++.

Main dependencies is [**STX-btree**](github.com/bingmann/stx-btree) and [**ART Tree**](https://github.com/armon/libart).
<|MERGE_RESOLUTION|>--- conflicted
+++ resolved
@@ -1,84 +1,80 @@
-# A simple implementation of CARMI
-
-<<<<<<< HEAD
-This is the framework of our cache-aware RMI (**CARMI**): **An Optimization-based Index Construction Strategy for Learned Index**.
-=======
-This is a simple implementation of our paper: **CARMI: A Cache-Aware Learned Index with a Cost-based Construction Algorithm**.
->>>>>>> add44b0d
-
-## Building
-
-If you want to run the program, do the following
-
-```
-cd ./learned_index
-cmake .
-make
-./learned_index
-```
-
-## Instructions
-
-**Method of constructing an index:**
-
-1. **Automatic construction(CARMI)**: prepare the initial dataset, training datasets (historical access and insertion queries), and then create a CARMI object, and the algorithm will automatically build the index. Then you can perform *Find*, *Insert*, *Delete*, *Update*, *Range Scan* operations.
-2. **Constructing the fixed structure in RMI and ALEX**: we have implemented the function of constructing indexes **similar (not exactly the same)** to RMI and ALEX during initialize the CARMI.
-
-## File structure of CARMI
-
-We divided the source code into four parts: construct, dataManager, func, nodes and some shared files. The discription of each file is introduced below.
-
-- **src**
-  - baseNode.h  *( the union structure of all nodes )*
-  - carmi.h  *( the CARMI class )*
-  - **construct**  *( files used to construct the index )*
-    - construction.h *( the main function of our algorithm )*
-    - choose_root.h *( choose the optimal root node from four root nodes )*
-    - construct_root.h *( use the optimal root node to construct child nodes )*
-    - dp.h *( the main dynamic programming algorithm )*
-    - dp_inner.h *( use DP to construct inner node )*
-    - dp_leaf.h *( use DP to construct leaf node )*
-    - greedy.h *( the greedy node selection algorithm )*
-    - node_cost_struct.h *( the structure of NodeCost )*
-    - params_struct.h *( the structure of ParamStruct )*
-    - root_struct.h *( the structure of RootStruct )*
-    - store_node.h *( use the optimal setting to construct a new node )*
-    - update_leaf.h *( connect leaf nodes for range scan )*
-  - **dataManager**  *( manage the two main arrays )*
-    - child_array.h 
-    - datapoint.h
-    - empty_block.h
-  - **nodes**   *( all nodes we have implemented )*
-    - **rootNode**
-      - lr_type.h
-      - plr_type.h
-      - his_type.h
-      - bin_type.h
-      - **trainModel** *( models used to train the root nodes )*
-        - linear_regression.h
-        - piecewiseLR.h
-        - histogram.h
-        - binary_search_model.h
-    - **innerNode**
-      - lr.h
-      - plr.h
-      - his.h
-      - bin.h
-    - **leafNode**
-      - array.h
-      - ga.h
-      - ycsb_leaf.h
-  - **func**  *( public functions )*
-    - find_function.h
-    - inesrt_function.h
-    - delete_function.h
-    - update_function.h
-    - rangescan_function.h
-    - calculate_space.h
-    - print_structure.h
-
-## Dependencies
-
-This code is based on C++.
-
-Main dependencies is [**STX-btree**](github.com/bingmann/stx-btree) and [**ART Tree**](https://github.com/armon/libart).
+# A simple implementation of CARMI
+
+This is a simple implementation of our paper: **CARMI: A Cache-Aware Learned Index with a Cost-based Construction Algorithm**.
+
+## Building
+
+If you want to run the program, do the following
+
+```
+cd ./learned_index
+cmake .
+make
+./learned_index
+```
+
+## Instructions
+
+**Method of constructing an index:**
+
+1. **Automatic construction(CARMI)**: prepare the initial dataset, training datasets (historical access and insertion queries), and then create a CARMI object, and the algorithm will automatically build the index. Then you can perform *Find*, *Insert*, *Delete*, *Update*, *Range Scan* operations.
+2. **Constructing the fixed structure in RMI and ALEX**: we have implemented the function of constructing indexes **similar (not exactly the same)** to RMI and ALEX during initialize the CARMI.
+
+## File structure of CARMI
+
+We divided the source code into four parts: construct, dataManager, func, nodes and some shared files. The discription of each file is introduced below.
+
+- **src**
+  - baseNode.h  *( the union structure of all nodes )*
+  - carmi.h  *( the CARMI class )*
+  - **construct**  *( files used to construct the index )*
+    - construction.h *( the main function of our algorithm )*
+    - choose_root.h *( choose the optimal root node from four root nodes )*
+    - construct_root.h *( use the optimal root node to construct child nodes )*
+    - dp.h *( the main dynamic programming algorithm )*
+    - dp_inner.h *( use DP to construct inner node )*
+    - dp_leaf.h *( use DP to construct leaf node )*
+    - greedy.h *( the greedy node selection algorithm )*
+    - node_cost_struct.h *( the structure of NodeCost )*
+    - params_struct.h *( the structure of ParamStruct )*
+    - root_struct.h *( the structure of RootStruct )*
+    - store_node.h *( use the optimal setting to construct a new node )*
+    - update_leaf.h *( connect leaf nodes for range scan )*
+  - **dataManager**  *( manage the two main arrays )*
+    - child_array.h 
+    - datapoint.h
+    - empty_block.h
+  - **nodes**   *( all nodes we have implemented )*
+    - **rootNode**
+      - lr_type.h
+      - plr_type.h
+      - his_type.h
+      - bin_type.h
+      - **trainModel** *( models used to train the root nodes )*
+        - linear_regression.h
+        - piecewiseLR.h
+        - histogram.h
+        - binary_search_model.h
+    - **innerNode**
+      - lr.h
+      - plr.h
+      - his.h
+      - bin.h
+    - **leafNode**
+      - array.h
+      - ga.h
+      - ycsb_leaf.h
+  - **func**  *( public functions )*
+    - find_function.h
+    - inesrt_function.h
+    - delete_function.h
+    - update_function.h
+    - rangescan_function.h
+    - calculate_space.h
+    - print_structure.h
+
+## Dependencies
+
+This code is based on C++.
+
+Main dependencies is [**STX-btree**](github.com/bingmann/stx-btree) and [**ART Tree**](https://github.com/armon/libart).